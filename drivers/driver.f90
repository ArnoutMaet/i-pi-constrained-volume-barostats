--- conflicted
+++ resolved
@@ -193,13 +193,10 @@
             WRITE(*,*) "Error: no initialization string needed for dummy output."
             STOP "ENDED"
          ENDIF
-<<<<<<< HEAD
-=======
          CALL RANDOM_SEED(size=vseed)
          ALLOCATE(seed(vseed))
          seed = 12345
          CALL RANDOM_SEED(put=seed)
->>>>>>> d85b922d
          isinit = .true.         
       ELSEIF (6 == vstyle) THEN
          IF (par_count /= 0) THEN
