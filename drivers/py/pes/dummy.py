# this is how the driver will be referred to in the input files
__DRIVER_NAME__ = "dummy"
__DRIVER_CLASS__ = "Dummy_driver"


class Dummy_driver(object):
<<<<<<< HEAD
    """A dummy class providing the structure of an PES for the python driver."""

    def __init__(self, args=None):
=======
    """A dummy class providing the structure of a PES for the python driver."""

    def __init__(self, args=None, verbose=False):
>>>>>>> 839e1724
        """Initialized dummy drivers"""
        self.args = args
        self.verbose = verbose
        self.check_arguments()

    def check_arguments(self):
        """Dummy function that checks the arguments required to run the driver"""
        pass

    def __call__(self, cell, pos):
        """Does nothing, but returns properties that can be used by the driver loop."""
        pot = 0.0
        force = pos * 0.0  # makes a zero force with same shape as pos
        vir = cell * 0.0  # makes a zero virial with same shape as cell
        extras = "nada"
        return pot, force, vir, extras<|MERGE_RESOLUTION|>--- conflicted
+++ resolved
@@ -4,15 +4,9 @@
 
 
 class Dummy_driver(object):
-<<<<<<< HEAD
-    """A dummy class providing the structure of an PES for the python driver."""
-
-    def __init__(self, args=None):
-=======
     """A dummy class providing the structure of a PES for the python driver."""
 
     def __init__(self, args=None, verbose=False):
->>>>>>> 839e1724
         """Initialized dummy drivers"""
         self.args = args
         self.verbose = verbose
