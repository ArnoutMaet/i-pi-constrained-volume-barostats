"""Highly specialized Kinetic Monte Carlo class for aluminum 6xxx alloys.
Could probably be generalized to something more general.
"""

# This file is part of i-PI.
# i-PI Copyright (C) 2014-2015 i-PI developers
# See the "licenses" directory for full license information.


import pickle
import threading
import numpy as np
import collections

from ipi.engine.motion import Motion, GeopMotion
from ipi.utils.depend import dstrip, depend_value, dd
from ipi.engine.cell import Cell
from ipi.utils.units import Constants
import ipi.utils.io as io


class AlKMC(Motion):
    """Stepper for a KMC for Al-6xxx alloys.

    Gives the standard methods and attributes needed in all the
    dynamics classes.

    Attributes:
        beads: A beads object giving the atoms positions.
        cell: A cell object giving the system box.
        forces: A forces object giving the virial and the forces acting on
            each bead.
        prng: A random number generator object.
        nm: An object which does the normal modes transformation.

    Depend objects:
        econs: The conserved energy quantity appropriate to the given
            ensemble. Depends on the various energy terms which make it up,
            which are different depending on the ensemble.he
        temp: The system temperature.
        dt: The timestep for the algorithms.
        ntemp: The simulation temperature. Will be nbeads times higher than
            the system temperature as PIMD calculations are done at this
            effective classical temperature.
    """

<<<<<<< HEAD
    def __init__(
        self,
        mode,
        geop,
        nstep,
        a0,
        ncell,
        nvac,
        nsi,
        nmg,
        neval,
        diffusion_barrier_al,
        diffusion_prefactor_al,
        diffusion_barrier_mg,
        diffusion_prefactor_mg,
        diffusion_barrier_si,
        diffusion_prefactor_si,
        idx=[],
        tottime=0,
        ecache_file="",
        qcache_file="",
        thermostat=None,
        barostat=None,
        fixcom=False,
        fixatoms=None,
        nmts=None,
    ):
=======
    def __init__( self, mode, geop, nstep, a0, ncell, nvac, nsi, nmg,
                  neval, diffusion_barrier_al, diffusion_prefactor_al,
                  diffusion_barrier_mg, diffusion_prefactor_mg,
                  diffusion_barrier_si, diffusion_prefactor_si,
                  idx=[], tottime=0, ecache_file="",
                  qcache_file="", thermostat=None, barostat=None,
                  fixcom=False, fixatoms=None, nmts=None, max_cache_len = 1000):
>>>>>>> 5645a786
        """Initialises a "dynamics" motion object.

        Args:
            dt: The timestep of the simulation algorithms.
            fixcom: An optional boolean which decides whether the centre of mass
                motion will be constrained or not. Defaults to False.
        """

        # This will generate a lattice model based on a primitive FCC cell. the lattice is represented in three ways:
        # 1. as a string in which each lattice site is identified by a letter
        # 2. by a list of the lattice sites in 3D space, in 1-1 mapping with the letters
        # 3. by a list of the atoms, whose lattice position is indicated by an integer

        self.nstep = nstep
        self.ncell = ncell
        self.nvac = nvac
        self.nsi = nsi
        self.nmg = nmg
        self.nsites = self.ncell ** 3
        self.natoms = self.nsites - self.nvac
        self.neval = neval
        self.diffusion_barrier_al = diffusion_barrier_al
        self.diffusion_prefactor_al = diffusion_prefactor_al
        if diffusion_barrier_mg > 0:
            self.diffusion_barrier_mg = diffusion_barrier_mg
        else:
            self.diffusion_barrier_mg = diffusion_barrier_al
        if diffusion_barrier_si > 0:
            self.diffusion_barrier_si = diffusion_barrier_si
        else:
            self.diffusion_barrier_si = diffusion_barrier_al
        if diffusion_prefactor_mg > 0:
            self.diffusion_prefactor_mg = diffusion_prefactor_mg
        else:
            self.diffusion_prefactor_mg = diffusion_prefactor_al
        if diffusion_prefactor_si > 0:
            self.diffusion_prefactor_si = diffusion_prefactor_si
        else:
            self.diffusion_prefactor_si = diffusion_prefactor_al
        self.barriers = {
            "A": self.diffusion_barrier_al,
            "M": self.diffusion_barrier_mg,
            "S": self.diffusion_barrier_si,
        }
        self.prefactors = {
            "A": self.diffusion_prefactor_al,
            "M": self.diffusion_prefactor_mg,
            "S": self.diffusion_prefactor_si,
        }

        self.a0 = a0
        cell = np.zeros((3, 3))
        cell[0] = [0.7071067811865475, 0.35355339059327373, 0.35355339059327373]
        cell[1] = [0.0, 0.6123724356957945, 0.20412414523193154]
        cell[2] = [0.0, 0.0, 0.5773502691896258]
        self.scell = self.a0 * cell
        self.dcell = Cell()
        self.dcell.h = self.scell * self.ncell

        print("LATTICE PARAM ", self.a0)
        # this is the list of lattice sites, in 3D coordinates
        ix, iy, iz = np.meshgrid(
            list(range(self.ncell)),
            list(range(self.ncell)),
            list(range(self.ncell)),
            indexing="ij",
        )
        self.sites = np.dot(
            np.asarray([ix.flatten(), iy.flatten(), iz.flatten()]).T, self.scell.T
        )
        print(len(self.sites), self.nsites, "###")
        # now we build list of nearest neighbors (fcc-lattice hardcoded!)
        self.neigh = np.zeros((self.nsites, 12), int)
        nneigh = np.zeros(self.nsites, int)
        # could be done in a more analytic way but whatever, I'm too lazy
        a02 = 1.01 * 0.5 * self.a0 ** 2  # perhaps 1.01 it is not enough, must check!
        for i in range(self.nsites):  # determines the connectivity of the lattice
            rij = self.sites.copy().flatten()
            for j in range(self.nsites):
                rij[3 * j : 3 * j + 3] -= self.sites[i]
            self.dcell.array_pbc(rij)
            rij.shape = (self.nsites, 3)
            for j in range(i):
                if np.dot(rij[j], rij[j]) < a02:  # found nearest neighbor
                    self.neigh[i, nneigh[i]] = j
                    self.neigh[j, nneigh[j]] = i
                    nneigh[i] += 1
                    nneigh[j] += 1

        self.idx = idx

        # the KMC step is variable and so it cannot be stored as proper timing
        dd(self).dt = depend_value(name="dt", value=0.0)
        self.fixatoms = np.asarray([])
        self.fixcom = True
        self.geop = [None] * self.neval
        # geop should not trigger exit if there is early convergence, but just carry on.
        # we hard-code this option to avoid early-termination that would be hard to debug for a user
        geop["exit_on_convergence"] = False
        for i in range(self.neval):
            # geometry optimizer should not have *any* hystory dependence
            self.geop[i] = GeopMotion(
                fixcom=fixcom, fixatoms=fixatoms, **geop
            )  # mode="cg", ls_options={"tolerance": 1, "iter": 20,  "step": 1e-3, "adaptive": 0.0}, tolerances={"energy": 1e-7, "force": 1e-2, "position": 1e-4}, ) #!TODO: set the geop parameters properly

        # dictionary of previous energy evaluations - kind of tricky to use this with the omaker thingie
        self.ecache_file = ecache_file
        self.qcache_file = qcache_file
        self.max_cache_len = max_cache_len # default 1000; user modification allowed
        try:
            ff = open(self.ecache_file, "rb")
            self.ecache = pickle.load(ff)
            ff.close()
            ff = open(self.qcache_file, "rb")
            self.qcache = pickle.load(ff)
            ff.close()
            print("Loaded %d cached energies" % (len(self.ecache)))
<<<<<<< HEAD
        except (OSError, ValueError, NameError):
            print(
                "Couldn't load cache files "
                + self.ecache_file
                + ","
                + self.qcache_file
                + " - resetting"
            )
            self.ecache = {}
            self.qcache = {}
=======
        except:
            print("Couldn't load cache files "+self.ecache_file+","+self.qcache_file+" - resetting")
            self.ecache = collections.OrderedDict()
            self.qcache = collections.OrderedDict()
>>>>>>> 5645a786
        self.ncache = len(self.ecache)
        self.ncache_stored = self.ncache
        self.struct_count = self.ncache

        # no TS evaluation implemented yet
        self.tscache = {} # collections.OrderedDict()
        self.tottime = tottime

    def bind(self, ens, beads, nm, cell, bforce, prng, omaker):
        """Binds ensemble beads, cell, bforce, and prng to the dynamics.

        This takes a beads object, a cell object, a forcefield object and a
        random number generator object and makes them members of the ensemble.
        It also then creates the objects that will hold the data needed in the
        ensemble algorithms and the dependency network. Note that the conserved
        quantity is defined in the init, but as each ensemble has a different
        conserved quantity the dependencies are defined in bind.

        Args:
            beads: The beads object from whcih the bead positions are taken.
            nm: A normal modes object used to do the normal modes transformation.
            cell: The cell object from which the system box is taken.
            bforce: The forcefield object from which the force and virial are
                taken.
            prng: The random number generator object which controls random number
                generation.
        """

        super(AlKMC, self).bind(ens, beads, nm, cell, bforce, prng, omaker)

        # todo make these optional and restarted
        self.kmcfile = self.output_maker.get_output("KMC_AL6XXX")

        # this is the index for the atoms, self.idx[i] indicates the lattice site of atom i.
        # atoms are in the order Si1 Si2 ... Mg1 Mg2 .... Al1 Al2 .... Vac1 Vac2 ...
        f_restart = True
        if self.idx is None or len(self.idx) == 0:
            f_restart = False
            idx = np.asarray(
                list(range(self.ncell ** 3)), int
            )  # initialize random distribution of atoms
            self.prng.rng.shuffle(idx)
            self.idx = idx

        # initialize state based on the index
        # this is a string indicating the state of the system. each character corresponds to a lattice site
        # and can be S=Si, M=Mg, A=Al, V=Vac.
        # create a random string
        names = np.asarray(
            list(
                "S" * self.nsi
                + "M" * self.nmg
                + (self.natoms - self.nsi - self.nmg) * "A"
                + "V" * self.nvac
            )
        )
        state = names.copy()

        # this maps the string to random sites
        state[self.idx] = names  # backshuffle!
        state = "".join(state)

        # reverse lookup index [i.e. ridx[i] gives the index of the atoms at site i]
        self.ridx = np.zeros(self.nsites, int)
        self.ridx[self.idx] = list(range(self.nsites))

        self.state = np.asarray(list(state))
        print("".join(self.state))

        print("CHECKING INITIAL ASSIGNMENTS")
        for i in range(self.nsites):
            if self.ridx[i] < self.natoms:
                print(self.beads.names[self.ridx[i]], self.state[i])
            else:
                print("V", self.state[i])
            if self.idx[self.ridx[i]] != i:
                print(
                    "inconsistent site string for atom ", i, " and site ", self.ridx[i]
                )

        if not f_restart:
            self.beads.q[0, :] = self.sites[
                self.idx
            ].flatten()  # also sets global q so we can use it further down

        self.dbeads = [None] * self.neval
        self.dforces = [None] * self.neval
        self.dnm = [None] * self.neval
        self.dens = [None] * self.neval
        self.dbias = [None] * self.neval
        for i in range(self.neval):
            self.dbeads[i] = beads.copy()
            self.dforces[i] = bforce.copy(self.dbeads[i], self.dcell)
            self.dnm[i] = nm.copy()
            self.dens[i] = ens.copy()
            self.dnm[i].bind(
                self.dens[i], self, beads=self.dbeads[i], forces=self.dforces[i]
            )
            self.dbias[i] = ens.bias.copy(self.dbeads[i], self.dcell)
            self.dens[i].bind(
                self.dbeads[i], self.dnm[i], self.dcell, self.dforces[i], self.dbias[i]
            )
            self.geop[i].bind(
                self.dens[i],
                self.dbeads[i],
                self.dnm[i],
                self.dcell,
                self.dforces[i],
                prng,
                omaker,
            )
        self.feval = np.ones(self.neval, int)
        self._threadlock = threading.Lock()

    # threaded geometry optimization
    def geop_thread(self, ieval, nstr, nevent, ostr=None):
        self.geop[ieval].reset()
        ipot = self.dforces[ieval].pot

        for i in range(self.nstep):
            # print "geop ", i, self.dforces[ieval].pot
            self.geop[ieval].step(i)
            # if self.geop[ieval].converged[0]: break
        newq = dstrip(self.dbeads[ieval].q[0]).copy()
        newpot = self.dforces[ieval].pot

        # print "geop ", self.nstep, self.dforces[ieval].pot
        with self._threadlock:
            self.ecache[nstr] = newpot
            self.qcache[nstr] = newq
            if self.ncache == self.max_cache_len:
                self.ecache.popitem(last=False)
                self.qcache.popitem(last=False)
            else:
                self.ncache += 1
            nevent[2] = self.ecache[nstr]
            nevent[3] = self.qcache[nstr]
            self.struct_count+=1

        # launches TS calculation
        # if not ostr is None:
        #    self.ts_thread(ieval, ostr, nstr, nevent)
        # else:
        #    with self._threadlock:
        #        self.feval[ieval] = 1
        with self._threadlock:
            self.feval[ieval] = 1

        with self._threadlock:
            print("Finished ", nstr)
            print("Energy, initial - TS - final: ", ipot, nevent[-1], newpot)

    # threaded ts evaluation
    def ts_thread(self, ieval, ostr, nstr, nevent, setfev=1):
        # computes TS energy by linearly interpolating initial & final state
        # interpolates between two structures considering PBCs
        qstart = self.qcache[ostr]
        qend = self.qcache[nstr].copy()
        # finds atom matching assuming initial and final states differ only by a vacancy swap and are based on unique_idx lists
        midx = self.unique_idx_match(list(ostr), list(nstr))[0 : self.natoms]
        qend.shape = (self.natoms, 3)
        qend[:] = qend[midx]
        qend.shape = 3 * self.natoms

        qts = qend - qstart
        self.dcell.array_pbc(qts)  # use pbc!
        qts *= 0.5
        qts += qstart
        self.dbeads[ieval].q[0, :] = qts

        tspot = self.dforces[ieval].pot
        io.print_file(
            "xyz",
            self.beads[0],
            self.dcell,
            self.tslist,
            title=("START  "),
            key="positions",
            dimension="length",
            units="angstrom",
            cell_units="angstrom",
        )
        io.print_file(
            "xyz",
            self.dbeads[ieval][0],
            self.dcell,
            self.tslist,
            title=(
                "TS: %s %s  Energy: %15.8e  %15.8e "
                % (ostr, nstr, tspot, tspot - self.forces.pot)
            ),
            key="positions",
            dimension="length",
            units="angstrom",
            cell_units="angstrom",
        )
        self.dbeads[ieval].q[0] = qend
<<<<<<< HEAD
        io.print_file(
            "xyz",
            self.dbeads[ieval][0],
            self.dcell,
            self.tslist,
            title=("END  "),
            key="positions",
            dimension="length",
            units="angstrom",
            cell_units="angstrom",
        )
        self.tslist.flush()
=======
        io.print_file("xyz", self.dbeads[ieval][0], self.dcell, self.tslist, title=("END  "  ), key="positions", dimension="length", units="angstrom", cell_units="angstrom" )
        #self.tslist.flush()
>>>>>>> 5645a786

        with self._threadlock:
            # sets the tscache for both FW and BW transition (uses a dictionary to be super-safe and lazy, although of course this could be just a list)
            self.tscache[ostr][nstr] = tspot
            if nstr not in self.tscache:
                self.tscache[nstr] = {}
            self.tscache[nstr][ostr] = tspot
            self.feval[ieval] = 1
            nevent[4] = tspot

    def find_eval(self, ethreads):
        # finds first free evaluator
        while (
            self.feval.sum() == 0
        ):  # if all evaluators are busy, wait for one to get free
            for st in ethreads:
                st.join(1e-2)
                if st is None or not st.isAlive():
                    break
        with self._threadlock:
            # finds free evaluator
            for e in range(self.neval):
                if self.feval[e] == 1:
                    ieval = e
                    self.feval[ieval] = 0
                    break
        return ieval

    def unique_idx(self, state):
        # generates a starting lattice configuration that corresponds to a given state vector (a string of atomic types)
        # makes sure that the same occupation string corresponds to the same atom positions,
        # even though the actual atom indices might be different basically, makes the configurations
        # independent of same-atom permutations
        ksi = 0
        kmg = self.nsi
        kal = self.nsi + self.nmg
        kvac = self.natoms
        k = 0
        idx = np.zeros(self.nsites, int)
        for s in state:
            if s == "S":
                idx[ksi] = k
                ksi += 1
            elif s == "M":
                idx[kmg] = k
                kmg += 1
            elif s == "A":
                idx[kal] = k
                kal += 1
            elif s == "V":
                idx[kvac] = k
                kvac += 1
            k += 1
        return idx

    def unique_idx_match(self, state_1, state_2):
        # finds the best matching between the atoms in states state_1 and state_2,
        # assuming there is only one site swap
        # (should raise an error otherwise but it's not trivial without doing too many extra checks)
        # this basically says what is the motion of atoms from state 1 to state 2. This is useful
        # to interpolate between atomic coordinates in the two states, e.g. to get the TS geometry

        # gets the unique mapping of atoms from the state to the site ids
        uid_1 = self.unique_idx(state_1)
        ru1 = np.zeros(self.nsites, int)
        # this is the reverse map. what is the atom index that sits in a given site?
        ru1[uid_1] = np.asarray(list(range(self.nsites)), int)

        uid_2 = self.unique_idx(state_2)
        ru2 = np.zeros(self.nsites, int)
        ru2[uid_2] = np.asarray(
            list(range(self.nsites)), int
        )  # this says which atom is in a given site in u2

        iu12 = ru2[uid_1]
        iu21 = ru1[uid_2]
        for i in range(self.natoms):
            if iu12[i] >= self.natoms:
                # print "found vacancy swap 1->2", i, u1[i], u2[iu12[i]], iu12[i]
                i1vac2 = i
            if iu21[i] >= self.natoms:
                i2vac1 = i
                # print "found vacancy swap 2->1", i, u2[i], u1[iu21[i]], iu21[i]
        iu12[i1vac2] = i2vac1

        return iu12

    def step(self, step=None):

        kT = Constants.kb * self.ensemble.temp
        # computes current energy (if not already stored)
        ostr = "".join(
            self.state
        )  # this is a unique id string that charactrizes the current state
        self.tscache[ostr] = {}
        if ostr not in self.ecache:
            self.dbeads[0].q[0, :] = self.sites[self.unique_idx(self.state)].flatten()
            rv = [0, 0, 0, 0, 0]
            self.geop_thread(0, ostr, rv)
            # self.beads.q[0,:] = self.dbeads[0].q[0,:] # also updates current position
            # self.forces.transfer_forces(self.dforces[0]) # forces have already been computed here...

        ecurr = self.ecache[ostr]

        # enumerates possible reactive events (vacancy swaps)
        levents = []
        ethreads = [None] * self.neval
        # loops over the vacancy
        for ivac in range(self.natoms, self.natoms + self.nvac):
            svac = self.idx[ivac]  # lattice site associated with this vacancy
            if self.state[svac] != "V":
                raise IndexError(
                    "Something got screwed and a vacancy state is not a vacancy anymore!"
                )
            # loops over the neighbors of the selected vacancy
            for sneigh in self.neigh[svac]:
                # if the neighbor is a vacancy, move on. does not make sense to swap two vacancies!
                if self.state[sneigh] == "V":
                    continue

                # creates a new state vector with swapped atoms-vacancy and the associated label string
                nstate = self.state.copy()
                nstate[svac], nstate[sneigh] = self.state[sneigh], self.state[svac]
                nstr = "".join(
                    nstate
                )  # this is the string that corresponds to the new state
                if nstr not in self.ecache:
                    # new state, must compute!
                    # creates a swapped index
                    nidx = self.idx.copy()
                    if self.ridx[svac] != ivac or self.idx[ivac] != svac:
                        raise IndexError(
                            "Something got screwed and the index does not correspond anymore to site occupancy"
                        )

                    # ivac = self.ridx[svac]
                    ineigh = self.ridx[
                        sneigh
                    ]  # gets index of atom associated with the neighboring site
                    nidx[ivac], nidx[ineigh] = self.idx[ineigh], self.idx[ivac]

                    ieval = self.find_eval(ethreads)
                    # launches evaluator
                    self.dbeads[ieval].q[0, :] = self.sites[
                        self.unique_idx(nstate)
                    ].flatten()

                    nevent = [svac, sneigh, 0.0, 0.0, 0.0]

                    # runs a geometry optimization
                    # self.geop_thread(ieval=ieval, nstr=nstr, nevent=nevent)
                    st = threading.Thread(
                        target=self.geop_thread,
                        name=str(ieval),
                        kwargs={
                            "ieval": ieval,
                            "nstr": nstr,
                            "nevent": nevent,
                            "ostr": ostr,
                        },
                    )
                    st.daemon = True
                    st.start()
                    ethreads[ieval] = st
                else:
                    print(
                        "Found state ",
                        nstr,
                        " retrieving cached energy ",
                        self.ecache[nstr],
                    )

                    # fetch energy from previous calculation
                    nevent = [svac, sneigh, self.ecache[nstr], self.qcache[nstr], 0.0]

                    # EVALUATION OF TS ENERGY IS DISABLED FOR THE MOMENT...
                    # we might still need to compute the TS energy!
                    # if not nstr in self.tscache[ostr]:
                    #   print "Computing TS"
                    #   ieval = self.find_eval(ethreads)
                    #    st = threading.Thread(target=self.ts_thread, name=str(ieval), kwargs={"ieval":ieval, "ostr": ostr, "nstr":nstr, "nevent" : nevent})
                    #    st.daemon = True
                    #    st.start()
                    #    ethreads[ieval] = st
                    # else:
                    #    print "Found TS"
                    #    nevent[3] = self.tscache[ostr][nstr]
                nevent[-1] = self.state[sneigh]
                levents.append(nevent)
        # wait for all evaluators to finish
        for st in ethreads:
            while st is not None and st.isAlive():
                st.join(2)

        print(
            "Computed ",
            len(levents),
            " possible reactions. Cache len ",
            len(self.ecache),
        )

        # get list of rates
        rates = np.zeros(len(levents), float)
        crates = np.zeros(len(levents), float)
        cdf = 0.0
        for i in range(len(levents)):
            # print ("Barrier, naive: %f, static: %f" % (0.5*(ecurr + levents[i][2]) + self.diffusion_barrier_al, levents[i][4]))

            ets = (
                0.5 * (ecurr + levents[i][2]) + self.barriers[levents[i][-1]]
            )  # naive heuristic for the ts energy
            print("Event ", i, levents[i][-1], ecurr, ">>", ets, ">>", levents[i][2])
            rates[i] = self.prefactors[levents[i][-1]] * np.exp(-(ets - ecurr) / kT)
            cdf += rates[i]
            crates[i] = cdf

        # KMC selection rule based on the rate
        fpick = self.prng.u * cdf
        isel = 0
        while fpick > crates[isel]:
            isel += 1
        dt = -1.0 / cdf * np.log(1.0 - self.prng.u)
        print(("Time spent %12.5e at %s nrg %12.5e" % (dt, ostr, ecurr)))
        print("Selected event ", isel, " with rate ", rates[isel], " / ", cdf)

        iev = levents[isel]  # levents[self.prng.randint(len(levents))]
        svac, sneigh = iev[0], iev[1]
        ivac, ineigh = self.ridx[svac], self.ridx[sneigh]

        # does the swap (never reject, for the moment)
        self.state[svac], self.state[sneigh] = self.state[sneigh], self.state[svac]
        self.ridx[svac], self.ridx[sneigh] = self.ridx[sneigh], self.ridx[svac]
        self.idx[ivac], self.idx[ineigh] = self.idx[ineigh], self.idx[ivac]

        # we got a new configuration but the residence time is linked to the previous configuration so we output that
<<<<<<< HEAD
        self.kmcfile.write(
            "%12.5e  %12.5e  %18.11e  %s\n" % (self.tottime, dt, ecurr, ostr)
        )
        self.kmcfile.flush()
=======
        self.kmcfile.write("%12.5e  %12.5e  %18.11e  %s\n"% (self.tottime, dt, ecurr, ostr) )
        self.kmcfile.force_flush() 
>>>>>>> 5645a786
        self.tottime += dt
        self.ensemble.time += dt  # updates time counter
        print("Finishing step at ", "".join(self.state))

        # updates the positions
        self.cell.h = self.dcell.h

        uidx = self.unique_idx(self.state)
        ruidx = np.zeros(self.nsites, int)
        ruidx[uidx] = list(range(self.nsites))

        self.sites[self.unique_idx(self.state)]
        oldq = dstrip(self.beads.q[0]).copy()

        newq = np.zeros(self.nsites * 3, float)
        # we want continuity (modulo PBC jumps, that we'll take care of later...)
        for i in range(self.nsites):
            # in which site sits atom i?
            # isite = self.idx[i]       # flake8 complains 'unused variable'

            # which atom sits in this site in the unique-mapped structure?
            iuid = ruidx[self.idx[i]]
            newq[3 * i : 3 * i + 3] = iev[3][3 * iuid : 3 * (iuid + 1)]
        newq -= oldq
        self.cell.array_pbc(newq)
        self.beads.q[0] += newq<|MERGE_RESOLUTION|>--- conflicted
+++ resolved
@@ -44,7 +44,6 @@
             effective classical temperature.
     """
 
-<<<<<<< HEAD
     def __init__(
         self,
         mode,
@@ -71,16 +70,8 @@
         fixcom=False,
         fixatoms=None,
         nmts=None,
+        max_cache_len=1000,
     ):
-=======
-    def __init__( self, mode, geop, nstep, a0, ncell, nvac, nsi, nmg,
-                  neval, diffusion_barrier_al, diffusion_prefactor_al,
-                  diffusion_barrier_mg, diffusion_prefactor_mg,
-                  diffusion_barrier_si, diffusion_prefactor_si,
-                  idx=[], tottime=0, ecache_file="",
-                  qcache_file="", thermostat=None, barostat=None,
-                  fixcom=False, fixatoms=None, nmts=None, max_cache_len = 1000):
->>>>>>> 5645a786
         """Initialises a "dynamics" motion object.
 
         Args:
@@ -198,7 +189,6 @@
             self.qcache = pickle.load(ff)
             ff.close()
             print("Loaded %d cached energies" % (len(self.ecache)))
-<<<<<<< HEAD
         except (OSError, ValueError, NameError):
             print(
                 "Couldn't load cache files "
@@ -207,14 +197,8 @@
                 + self.qcache_file
                 + " - resetting"
             )
-            self.ecache = {}
-            self.qcache = {}
-=======
-        except:
-            print("Couldn't load cache files "+self.ecache_file+","+self.qcache_file+" - resetting")
             self.ecache = collections.OrderedDict()
             self.qcache = collections.OrderedDict()
->>>>>>> 5645a786
         self.ncache = len(self.ecache)
         self.ncache_stored = self.ncache
         self.struct_count = self.ncache
@@ -412,7 +396,6 @@
             cell_units="angstrom",
         )
         self.dbeads[ieval].q[0] = qend
-<<<<<<< HEAD
         io.print_file(
             "xyz",
             self.dbeads[ieval][0],
@@ -424,11 +407,7 @@
             units="angstrom",
             cell_units="angstrom",
         )
-        self.tslist.flush()
-=======
-        io.print_file("xyz", self.dbeads[ieval][0], self.dcell, self.tslist, title=("END  "  ), key="positions", dimension="length", units="angstrom", cell_units="angstrom" )
         #self.tslist.flush()
->>>>>>> 5645a786
 
         with self._threadlock:
             # sets the tscache for both FW and BW transition (uses a dictionary to be super-safe and lazy, although of course this could be just a list)
@@ -664,15 +643,10 @@
         self.idx[ivac], self.idx[ineigh] = self.idx[ineigh], self.idx[ivac]
 
         # we got a new configuration but the residence time is linked to the previous configuration so we output that
-<<<<<<< HEAD
         self.kmcfile.write(
             "%12.5e  %12.5e  %18.11e  %s\n" % (self.tottime, dt, ecurr, ostr)
         )
-        self.kmcfile.flush()
-=======
-        self.kmcfile.write("%12.5e  %12.5e  %18.11e  %s\n"% (self.tottime, dt, ecurr, ostr) )
-        self.kmcfile.force_flush() 
->>>>>>> 5645a786
+        self.kmcfile.force_flush()
         self.tottime += dt
         self.ensemble.time += dt  # updates time counter
         print("Finishing step at ", "".join(self.state))
